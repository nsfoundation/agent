env:
  DRY_RUN: false # set to true to disable publishing releases
agents:
  queue: default

steps:  
  - name: ":go: go fmt"
    key: test-go-fmt
    command: ".buildkite/steps/test-go-fmt.sh"
    plugins:
      docker-compose#v4.14.0:
        config: .buildkite/docker-compose.yml
        cli-version: 2
        run: agent

  - name: ":robot_face: Check code generation"
    key: check-code-generation
    command: .buildkite/steps/check-code-generation.sh
    plugins:
      docker-compose#v4.14.0:
        config: .buildkite/docker-compose.yml
        cli-version: 2
        run: agent

  - name: ":linux: Linux AMD64 Tests"
    key: test-linux-amd64
    command: ".buildkite/steps/tests.sh"
    artifact_paths: junit-*.xml
    plugins:
      - docker-compose#v4.14.0:
          config: .buildkite/docker-compose.yml
          cli-version: 2
          run: agent
      - test-collector#v1.2.0:
          files: "junit-*.xml"
          format: "junit"
      - artifacts#v1.9.0:
          upload: "cover.{html,out}"

  - name: ":linux: Linux ARM64 Tests"
    key: test-linux-arm64
    command: ".buildkite/steps/tests.sh"
    artifact_paths: junit-*.xml
    agents:
      queue: default
      nsc-arch: arm64
    plugins:
      - docker-compose#v4.14.0:
          config: .buildkite/docker-compose.yml
          cli-version: 2
          run: agent
      - test-collector#v1.2.0:
          files: "junit-*.xml"
          format: "junit"
      - artifacts#v1.9.0:
          upload: "cover.{html,out}"

  - name: ":satellite: Detect Data Races"
    key: test-race-linux-arm64
    command: ".buildkite/steps/tests.sh -race"
    artifact_paths: junit-*.xml
    agents:
      queue: default
      nsc-arch: arm64
    plugins:
      - docker-compose#v4.14.0:
          config: .buildkite/docker-compose.yml
          cli-version: 2
          run: agent
      - test-collector#v1.2.0:
          files: "junit-*.xml"
          format: "junit"
      - artifacts#v1.9.0:
          upload: "cover.{html,out}"

<<<<<<< HEAD
=======
  - name: ":windows: Windows AMD64 Tests"
    key: test-windows
    command: "bash .buildkite\\steps\\tests.sh"
    artifact_paths: junit-*.xml
    agents:
      queue: agent-runners-windows-amd64
    plugins:
      - test-collector#v1.2.0:
          files: "junit-*.xml"
          format: "junit"
      - artifacts#v1.9.0:
          upload: "cover.{html,out}"

>>>>>>> 1dc24ae1
  - label: ":writing_hand: Annotate with Test Failures"
    depends_on:
      - test-linux-amd64
      - test-race-linux-arm64
      - test-linux-arm64
    plugins:
      - junit-annotate#v1.6.0:
          artifacts: junit-*.xml

  - group: ":hammer_and_wrench: Binary builds"
    steps:
    - name: ":{{matrix.os}}: Build {{matrix.os}} {{matrix.arch}} binary"
      command: ".buildkite/steps/build-binary.sh {{matrix.os}} {{matrix.arch}}"
      key: build-binary
      depends_on:
        # don't wait for slower windows tests
        - test-linux-amd64
        - test-linux-arm64
      artifact_paths: "pkg/*"
      plugins:
        docker-compose#v4.14.0:
          config: .buildkite/docker-compose.yml
          cli-version: 2
          run: agent
      matrix:
        setup:
          os:
            - darwin
            - freebsd
            - linux
            - openbsd
          arch:
            - "386"
            - amd64
            - arm64
        adjustments:
          - with: { os: darwin, arch: "386" }
            skip: "macOS no longer supports x86 binaries"

          - with: { os: dragonflybsd, arch: amd64 }

          - with: { os: freebsd, arch: arm64 }
            skip: "arm64 FreeBSD is not currently supported"

          - with: { os: linux, arch: arm }
          - with: { os: linux, arch: armhf }
          - with: { os: linux, arch: ppc64 }
          - with: { os: linux, arch: ppc64le }
          - with: { os: linux, arch: mips64le }
          - with: { os: linux, arch: s390x }

          - with: { os: netbsd, arch: amd64 }

          - with: { os: openbsd, arch: arm64 }
            skip: "arm64 OpenBSD is not currently supported"

  - name: ":technologist: Test bk cli + Agent cli"
    key: test-bk-cli
    depends_on: build-binary
    command: ".buildkite/steps/test-bk.sh"
    plugins:
      docker-compose#v4.14.0:
        config: .buildkite/docker-compose.yml
        cli-version: 2
        run: agent
        env:
          - BUILDKITE_AGENT_ACCESS_TOKEN
          - BUILDKITE_BUILD_ID
          - BUILDKITE_JOB_ID
        volumes:
          - "/usr/bin/buildkite-agent:/usr/bin/buildkite-agent"

  - name: ":mag: Extract Agent Version Metadata"
    key: set-metadata
    command: ".buildkite/steps/extract-agent-version-metadata.sh"

  - group: ":docker: Docker Image Builds"
    steps:
      - name: ":docker: {{matrix}} image build"
        key: build-docker
        agents:
          queue: default
        depends_on:
          - build-binary
          - set-metadata
        command: ".buildkite/steps/build-docker-image.sh {{matrix}}"
        matrix:
          setup:
            - "alpine"
            - "alpine-k8s"
            - "ubuntu-18.04"
            - "ubuntu-20.04"
            - "ubuntu-22.04"
            - "sidecar"

  - group: ":docker: Docker Image Tests"
    steps:
      - name: ":docker: {{matrix.variant}} amd64 image test"
        key: test-docker-amd64
        agents:
          queue: default
        depends_on:
          - build-docker
        command: .buildkite/steps/test-docker-image.sh {{matrix.variant}}
        matrix:
          setup:
            variant:
              - alpine
              - alpine-k8s
              - ubuntu-18.04
              - ubuntu-20.04
              - ubuntu-22.04
              - sidecar

      - name: ":docker: {{matrix.variant}} arm64 image test"
        key: test-docker-arm64
        agents:
          queue: default
          nsc-arch: arm64
        depends_on:
          - build-docker
        command: .buildkite/steps/test-docker-image.sh {{matrix.variant}}
        matrix:
          setup:
            variant:
              - alpine
              - alpine-k8s
              - ubuntu-18.04
              - ubuntu-20.04
              - ubuntu-22.04
              - sidecar

  - name: ":debian: Debian package build"
    key: build-debian-packages
    depends_on:
      - build-binary
      - set-metadata
    command: ".buildkite/steps/build-debian-packages.sh"
    artifact_paths: "deb/**/*"

  - name: ":redhat: RPM Package build"
    key: build-rpm-packages
    depends_on:
      - build-binary
      - set-metadata
    command: ".buildkite/steps/build-rpm-packages.sh"
    artifact_paths: "rpm/**/*"

  - name: ":github: Build Github Release"
    key: build-github-release
    depends_on:
      - build-binary
      - set-metadata
    command: ".buildkite/steps/build-github-release.sh"
    artifact_paths: "releases/**/*"
    plugins:
      docker-compose#v4.14.0:
        config: .buildkite/docker-compose.release.yml
        run: github-release
<|MERGE_RESOLUTION|>--- conflicted
+++ resolved
@@ -73,22 +73,6 @@
       - artifacts#v1.9.0:
           upload: "cover.{html,out}"
 
-<<<<<<< HEAD
-=======
-  - name: ":windows: Windows AMD64 Tests"
-    key: test-windows
-    command: "bash .buildkite\\steps\\tests.sh"
-    artifact_paths: junit-*.xml
-    agents:
-      queue: agent-runners-windows-amd64
-    plugins:
-      - test-collector#v1.2.0:
-          files: "junit-*.xml"
-          format: "junit"
-      - artifacts#v1.9.0:
-          upload: "cover.{html,out}"
-
->>>>>>> 1dc24ae1
   - label: ":writing_hand: Annotate with Test Failures"
     depends_on:
       - test-linux-amd64
